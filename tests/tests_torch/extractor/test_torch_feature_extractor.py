# -*- coding: utf-8 -*-
# Copyright IRT Antoine de Saint Exupéry et Université Paul Sabatier Toulouse III - All
# rights reserved. DEEL is a research program operated by IVADO, IRT Saint Exupéry,
# CRIAQ and ANITI - https://www.deel.ai/
#
# Permission is hereby granted, free of charge, to any person obtaining a copy
# of this software and associated documentation files (the "Software"), to deal
# in the Software without restriction, including without limitation the rights
# to use, copy, modify, merge, publish, distribute, sublicense, and/or sell
# copies of the Software, and to permit persons to whom the Software is
# furnished to do so, subject to the following conditions:
#
# The above copyright notice and this permission notice shall be included in all
# copies or substantial portions of the Software.
#
# THE SOFTWARE IS PROVIDED "AS IS", WITHOUT WARRANTY OF ANY KIND, EXPRESS OR
# IMPLIED, INCLUDING BUT NOT LIMITED TO THE WARRANTIES OF MERCHANTABILITY,
# FITNESS FOR A PARTICULAR PURPOSE AND NONINFRINGEMENT. IN NO EVENT SHALL THE
# AUTHORS OR COPYRIGHT HOLDERS BE LIABLE FOR ANY CLAIM, DAMAGES OR OTHER
# LIABILITY, WHETHER IN AN ACTION OF CONTRACT, TORT OR OTHERWISE, ARISING FROM,
# OUT OF OR IN CONNECTION WITH THE SOFTWARE OR THE USE OR OTHER DEALINGS IN THE
# SOFTWARE.
import pytest
import torch.nn as nn
from torch.utils.data import DataLoader

from oodeel.extractor.torch_feature_extractor import TorchFeatureExtractor
from tests.tests_torch import ComplexNet
from tests.tests_torch import generate_data_torch
from tests.tests_torch import named_sequential_model
from tests.tests_torch import Net
from tests.tests_torch import sequential_model

# From Pytorch CIFAR-10 example


@pytest.mark.parametrize(
    "kwargs_factory,expected_sz",
    [
        (lambda: dict(model=Net(), output_layers_id=["fc2"]), [100, 84]),
        (lambda: dict(model=sequential_model(), output_layers_id=[-2]), [100, 84]),
        (
            lambda: dict(model=named_sequential_model(), output_layers_id=["fc2"]),
            [100, 84],
        ),
        (lambda: dict(model=ComplexNet(), output_layers_id=["fcs.fc2"]), [100, 84]),
        (
            lambda: dict(model=ComplexNet(), output_layers_id=["fcs.fc2"]),
            [100, 84],
        ),
    ],
    ids=[
        "Pytorch simple Net",
        "Sequential model",
        "Sequential model with names",
        "Complex Pytorch model with layered layers",
        "Complex model with batch size",
    ],
)
def test_params_torch_feature_extractor(kwargs_factory, expected_sz):
    n_samples = 100
    input_shape = (3, 32, 32)
    num_labels = 10

    x = generate_data_torch(input_shape, num_labels, n_samples)
    dataset = DataLoader(x, batch_size=n_samples // 2)

    feature_extractor = TorchFeatureExtractor(**kwargs_factory())
    pred_feature_extractor = feature_extractor.predict(dataset)

    assert list(pred_feature_extractor.size()) == expected_sz


@pytest.mark.parametrize(
    "kwargs_factory,expected_sz",
    [
        (
            lambda: dict(
                model=sequential_model(), input_layer_id=4, output_layers_id=[-2]
            ),
            [100, 84],
        ),
        (
            lambda: dict(
                model=named_sequential_model(),
                input_layer_id="conv2",
                output_layers_id=["fc2"],
            ),
            [100, 84],
        ),
    ],
    ids=["Sequential model", "Sequential model with names"],
)
def test_pytorch_feature_extractor_with_input_ids(kwargs_factory, expected_sz):
    n_samples = 100
    n_samples = 100
    input_shape = (6, 14, 14)
    num_labels = 10

    x = generate_data_torch(input_shape, num_labels, n_samples)
    dataset = DataLoader(x, batch_size=n_samples // 2)

    feature_extractor = TorchFeatureExtractor(**kwargs_factory())
    pred_feature_extractor = feature_extractor.predict(dataset)

    assert list(pred_feature_extractor.size()) == expected_sz


def test_get_weights():
    model = named_sequential_model()

    model_fe = TorchFeatureExtractor(model, output_layers_id=[-1])
    W, b = model_fe.get_weights(-1)

    assert W.shape == (10, 84)
    assert b.shape == (10,)


<<<<<<< HEAD
def test_postproc_fns():
    n_samples = 100
    input_shape = (3, 32, 32)
    num_labels = 10

    x = generate_data_torch(input_shape, num_labels, n_samples)
    dataset = DataLoader(x, batch_size=n_samples // 2)

    model = named_sequential_model()

    def globalavg(x):
        _, _, height, width = x.size()
        return nn.AvgPool2d(height, width)(x)

    postproc_fns = [globalavg, None]
    feature_extractor = TorchFeatureExtractor(
        model, output_layers_id=["relu2", "fc2"], postproc_fns=postproc_fns
    )

    feat0, feat1 = feature_extractor.predict(dataset)
    assert list(feat0.size()) == [100, 16, 1, 1]
    assert list(feat1.size()) == [100, 84]
=======
def test_predict_with_labels():
    """Assert that FeatureExtractor.predict() correctly returns features and labels when
    return_labels=True.

    Multiple tests are performed:
    - dataset with labels or without labels
    - dataset with one-hot encoded or sparse labels
    - single tensor instead of a dataset
    """
    input_shape = (3, 32, 32)
    num_labels = 10
    n_samples = 100

    # Generate dataset with sparse labels, with one-hot labels and without labels
    x = generate_data_torch(input_shape, num_labels, n_samples, one_hot=False)
    dataset = DataLoader(x, batch_size=n_samples // 3)

    x_one_hot = generate_data_torch(input_shape, num_labels, n_samples)
    dataset_one_hot = DataLoader(x_one_hot, batch_size=n_samples // 3)

    x_wo_labels = generate_data_torch(
        input_shape, num_labels, n_samples, with_labels=False
    )
    dataset_wo_labels = DataLoader(x_wo_labels, batch_size=n_samples // 3)

    # Generate model and feature extractor
    model = ComplexNet()
    feature_extractor = TorchFeatureExtractor(model, output_layers_id=["fcs.fc2"])

    # Assert predict without labels returned
    out = feature_extractor.predict(dataset, return_labels=False)
    assert out.shape == (n_samples, 84)

    # Assert predict with labels returned
    out = feature_extractor.predict(dataset, return_labels=True)
    assert len(out) == 2
    assert out[0].shape == (n_samples, 84)
    assert out[1].shape == (n_samples,)

    # Assert predict with labels returned (labels one-hot)
    out = feature_extractor.predict(dataset_one_hot, return_labels=True)
    assert len(out) == 2
    assert out[0].shape == (n_samples, 84)
    assert out[1].shape == (n_samples,)

    # Assert predict with labels returned but no labels in dataset
    out = feature_extractor.predict(dataset_wo_labels, return_labels=True)
    assert len(out) == 2
    assert out[1] is None

    # Assert predict with no labels in dataset and return_labels=False
    out = feature_extractor.predict(dataset_wo_labels, return_labels=False)
    assert out.shape == (n_samples, 84)

    # Assert predict of a single tensor with return_labels=False and True
    batch = next(iter(dataset_wo_labels))
    out = feature_extractor.predict(batch, return_labels=False)
    assert out.shape == (33, 84)
    out = feature_extractor.predict(batch, return_labels=True)
    assert len(out) == 2
    assert out[1] is None

    # Assert predict of a tuple (tensor, labels) with return_labels=False and True
    batch = next(iter(dataset_one_hot))
    out = feature_extractor.predict(batch, return_labels=False)
    assert out.shape == (33, 84)
    out = feature_extractor.predict(batch, return_labels=True)
    assert len(out) == 2
    assert out[1].shape == (33,)
>>>>>>> 6de3d240
<|MERGE_RESOLUTION|>--- conflicted
+++ resolved
@@ -116,30 +116,6 @@
     assert b.shape == (10,)
 
 
-<<<<<<< HEAD
-def test_postproc_fns():
-    n_samples = 100
-    input_shape = (3, 32, 32)
-    num_labels = 10
-
-    x = generate_data_torch(input_shape, num_labels, n_samples)
-    dataset = DataLoader(x, batch_size=n_samples // 2)
-
-    model = named_sequential_model()
-
-    def globalavg(x):
-        _, _, height, width = x.size()
-        return nn.AvgPool2d(height, width)(x)
-
-    postproc_fns = [globalavg, None]
-    feature_extractor = TorchFeatureExtractor(
-        model, output_layers_id=["relu2", "fc2"], postproc_fns=postproc_fns
-    )
-
-    feat0, feat1 = feature_extractor.predict(dataset)
-    assert list(feat0.size()) == [100, 16, 1, 1]
-    assert list(feat1.size()) == [100, 84]
-=======
 def test_predict_with_labels():
     """Assert that FeatureExtractor.predict() correctly returns features and labels when
     return_labels=True.
@@ -209,4 +185,25 @@
     out = feature_extractor.predict(batch, return_labels=True)
     assert len(out) == 2
     assert out[1].shape == (33,)
->>>>>>> 6de3d240
+
+
+def test_postproc_fns():
+    n_samples = 100
+    input_shape = (3, 32, 32)
+    num_labels = 10
+
+    x = generate_data_torch(input_shape, num_labels, n_samples)
+    dataset = DataLoader(x, batch_size=n_samples // 2)
+
+    model = named_sequential_model()
+
+    def globalavg(x):
+        _, _, height, width = x.size()
+        return nn.AvgPool2d(height, width)(x)
+
+    postproc_fns = [globalavg, lambda x: x]
+    feature_extractor = TorchFeatureExtractor(model, output_layers_id=["relu2", "fc2"])
+
+    feat0, feat1 = feature_extractor.predict(dataset, postproc_fns=postproc_fns)
+    assert list(feat0.size()) == [100, 16, 1, 1]
+    assert list(feat1.size()) == [100, 84]