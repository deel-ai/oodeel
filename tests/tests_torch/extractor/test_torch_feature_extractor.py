# -*- coding: utf-8 -*-
# Copyright IRT Antoine de Saint Exupéry et Université Paul Sabatier Toulouse III - All
# rights reserved. DEEL is a research program operated by IVADO, IRT Saint Exupéry,
# CRIAQ and ANITI - https://www.deel.ai/
#
# Permission is hereby granted, free of charge, to any person obtaining a copy
# of this software and associated documentation files (the "Software"), to deal
# in the Software without restriction, including without limitation the rights
# to use, copy, modify, merge, publish, distribute, sublicense, and/or sell
# copies of the Software, and to permit persons to whom the Software is
# furnished to do so, subject to the following conditions:
#
# The above copyright notice and this permission notice shall be included in all
# copies or substantial portions of the Software.
#
# THE SOFTWARE IS PROVIDED "AS IS", WITHOUT WARRANTY OF ANY KIND, EXPRESS OR
# IMPLIED, INCLUDING BUT NOT LIMITED TO THE WARRANTIES OF MERCHANTABILITY,
# FITNESS FOR A PARTICULAR PURPOSE AND NONINFRINGEMENT. IN NO EVENT SHALL THE
# AUTHORS OR COPYRIGHT HOLDERS BE LIABLE FOR ANY CLAIM, DAMAGES OR OTHER
# LIABILITY, WHETHER IN AN ACTION OF CONTRACT, TORT OR OTHERWISE, ARISING FROM,
# OUT OF OR IN CONNECTION WITH THE SOFTWARE OR THE USE OR OTHER DEALINGS IN THE
# SOFTWARE.
import pytest
import torch.nn as nn
from torch.utils.data import DataLoader

from oodeel.extractor.torch_feature_extractor import TorchFeatureExtractor
from tests.tests_torch import ComplexNet
from tests.tests_torch import generate_data_torch
from tests.tests_torch import named_sequential_model
from tests.tests_torch import Net
from tests.tests_torch import sequential_model

# From Pytorch CIFAR-10 example


@pytest.mark.parametrize(
    "kwargs_factory,expected_sz",
    [
        (lambda: dict(model=Net(), feature_layers_id=["fc2"]), [100, 84]),
        (lambda: dict(model=sequential_model(), feature_layers_id=[8]), [100, 84]),
        (
            lambda: dict(model=named_sequential_model(), feature_layers_id=["fc2"]),
            [100, 84],
        ),
        (lambda: dict(model=ComplexNet(), feature_layers_id=["fcs.fc2"]), [100, 84]),
        (
            lambda: dict(model=ComplexNet(), feature_layers_id=["fcs.fc2"]),
            [100, 84],
        ),
    ],
    ids=[
        "Pytorch simple Net",
        "Sequential model",
        "Sequential model with names",
        "Complex Pytorch model with layered layers",
        "Complex model with batch size",
    ],
)
def test_params_torch_feature_extractor(kwargs_factory, expected_sz):
    n_samples = 100
    input_shape = (3, 32, 32)
    num_labels = 10

    x = generate_data_torch(input_shape, num_labels, n_samples)
    dataset = DataLoader(x, batch_size=n_samples // 2)

    feature_extractor = TorchFeatureExtractor(**kwargs_factory())
    pred_feature_extractor, _ = feature_extractor.predict(dataset)

    assert list(pred_feature_extractor.size()) == expected_sz


@pytest.mark.parametrize(
    "kwargs_factory,expected_sz",
    [
        (
            lambda: dict(
                model=sequential_model(), input_layer_id=4, feature_layers_id=[-2]
            ),
            [100, 84],
        ),
        (
            lambda: dict(
                model=named_sequential_model(),
                input_layer_id="conv2",
                feature_layers_id=["fc2"],
            ),
            [100, 84],
        ),
    ],
    ids=["Sequential model", "Sequential model with names"],
)
def test_pytorch_feature_extractor_with_input_ids(kwargs_factory, expected_sz):
    n_samples = 100
    n_samples = 100
    input_shape = (6, 14, 14)
    num_labels = 10

    x = generate_data_torch(input_shape, num_labels, n_samples)
    dataset = DataLoader(x, batch_size=n_samples // 2)

    feature_extractor = TorchFeatureExtractor(**kwargs_factory())
    pred_feature_extractor, _ = feature_extractor.predict(dataset)

    assert list(pred_feature_extractor.size()) == expected_sz


def test_get_weights():
    model = named_sequential_model()

    model_fe = TorchFeatureExtractor(model, feature_layers_id=[-1])
    W, b = model_fe.get_weights(-1)

    assert W.shape == (10, 84)
    assert b.shape == (10,)


def test_predict_with_labels():
    """Assert that FeatureExtractor.predict() correctly returns features and labels when
    return_labels=True.

    Multiple tests are performed:
    - dataset with labels or without labels
    - dataset with one-hot encoded or sparse labels
    - single tensor instead of a dataset
    """
    input_shape = (3, 32, 32)
    num_labels = 10
    n_samples = 100

    # Generate dataset with sparse labels, with one-hot labels and without labels
    x = generate_data_torch(input_shape, num_labels, n_samples, one_hot=False)
    dataset = DataLoader(x, batch_size=n_samples // 3)

    x_one_hot = generate_data_torch(input_shape, num_labels, n_samples)
    dataset_one_hot = DataLoader(x_one_hot, batch_size=n_samples // 3)

    x_wo_labels = generate_data_torch(
        input_shape, num_labels, n_samples, with_labels=False
    )
    dataset_wo_labels = DataLoader(x_wo_labels, batch_size=n_samples // 3)

    # Generate model and feature extractor
    model = ComplexNet()
    feature_extractor = TorchFeatureExtractor(model, feature_layers_id=["fcs.fc2"])

    # Assert predict() outputs have expected shape
    out, info = feature_extractor.predict(dataset)
    assert out.shape == (n_samples, 84)
    assert info["logits"].shape == (n_samples, 10)
    assert info["labels"].shape == (n_samples,)

    # Assert predict() outputs have expected shape (dataset has one-hot encoded labels)
    out, info = feature_extractor.predict(dataset_one_hot)
    assert out.shape == (n_samples, 84)
    assert info["logits"].shape == (n_samples, 10)
    assert info["labels"].shape == (n_samples,)

    # Assert predict() outputs have expected shape (dataset has no labels)
    out, info = feature_extractor.predict(dataset_wo_labels)
    assert out.shape == (n_samples, 84)
    assert info["logits"].shape == (n_samples, 10)
    assert info["labels"] is None

    # Assert predict() outputs for a single input tensor (no label provided)
    batch = next(iter(dataset_wo_labels))
    out, info = feature_extractor.predict(batch)
    assert out.shape == (33, 84)
    assert info["logits"].shape == (33, 10)
    assert info["labels"] is None

    # Assert predict() outputs for a single input tensor with label provided
    batch = next(iter(dataset_one_hot))
    out, info = feature_extractor.predict(batch)
    assert out.shape == (33, 84)
<<<<<<< HEAD
    out = feature_extractor.predict(batch, return_labels=True)
    assert len(out) == 2
    assert out[1].shape == (33,)


def test_postproc_fns():
    n_samples = 100
    input_shape = (3, 32, 32)
    num_labels = 10

    x = generate_data_torch(input_shape, num_labels, n_samples)
    dataset = DataLoader(x, batch_size=n_samples // 2)

    model = named_sequential_model()

    def globalavg(x):
        _, _, height, width = x.size()
        return nn.AvgPool2d(height, width)(x)

    postproc_fns = [globalavg, lambda x: x]
    feature_extractor = TorchFeatureExtractor(model, output_layers_id=["relu2", "fc2"])

    feat0, feat1 = feature_extractor.predict(dataset, postproc_fns=postproc_fns)
    assert list(feat0.size()) == [100, 16, 1, 1]
    assert list(feat1.size()) == [100, 84]
=======
    assert info["logits"].shape == (33, 10)
    assert info["labels"].shape == (33,)
>>>>>>> a3e4337f
<|MERGE_RESOLUTION|>--- conflicted
+++ resolved
@@ -174,10 +174,8 @@
     batch = next(iter(dataset_one_hot))
     out, info = feature_extractor.predict(batch)
     assert out.shape == (33, 84)
-<<<<<<< HEAD
-    out = feature_extractor.predict(batch, return_labels=True)
-    assert len(out) == 2
-    assert out[1].shape == (33,)
+    assert info["logits"].shape == (33, 10)
+    assert info["labels"].shape == (33,)
 
 
 def test_postproc_fns():
@@ -197,10 +195,7 @@
     postproc_fns = [globalavg, lambda x: x]
     feature_extractor = TorchFeatureExtractor(model, output_layers_id=["relu2", "fc2"])
 
-    feat0, feat1 = feature_extractor.predict(dataset, postproc_fns=postproc_fns)
+    feats, _ = feature_extractor.predict(dataset, postproc_fns=postproc_fns)
+    feat0, feat1 = feats
     assert list(feat0.size()) == [100, 16, 1, 1]
-    assert list(feat1.size()) == [100, 84]
-=======
-    assert info["logits"].shape == (33, 10)
-    assert info["labels"].shape == (33,)
->>>>>>> a3e4337f
+    assert list(feat1.size()) == [100, 84]