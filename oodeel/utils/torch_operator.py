--- conflicted
+++ resolved
@@ -213,7 +213,22 @@
         return eigval, eigvec
 
     @staticmethod
-<<<<<<< HEAD
+    def quantile(tensor: TensorType, q: float, dim: int = None) -> torch.Tensor:
+        "Computes the quantile of a tensor's components. q in (0,1)"
+        if dim is None:
+            # keep the 16 millions first elements (see torch.quantile issue:
+            # https://github.com/pytorch/pytorch/issues/64947)
+            tensor_flatten = tensor.view(-1)[:16_000_000]
+            return torch.quantile(tensor_flatten, q).item()
+        else:
+            return torch.quantile(tensor, q, dim)
+
+    @staticmethod
+    def relu(tensor: TensorType) -> torch.Tensor:
+        "Apply relu to a tensor"
+        return torch.nn.functional.relu(tensor)
+
+    @staticmethod
     def einsum(equation: str, *tensors: TensorType) -> torch.Tensor:
         "Computes the einsum between tensors following equation"
         return torch.einsum(equation, *tensors)
@@ -246,20 +261,4 @@
         other: Union[TensorType, float],
     ) -> torch.Tensor:
         "Applies where function to condition"
-        return torch.where(condition, input, other)
-=======
-    def quantile(tensor: TensorType, q: float, dim: int = None) -> torch.Tensor:
-        "Computes the quantile of a tensor's components. q in (0,1)"
-        if dim is None:
-            # keep the 16 millions first elements (see torch.quantile issue:
-            # https://github.com/pytorch/pytorch/issues/64947)
-            tensor_flatten = tensor.view(-1)[:16_000_000]
-            return torch.quantile(tensor_flatten, q).item()
-        else:
-            return torch.quantile(tensor, q, dim)
-
-    @staticmethod
-    def relu(tensor: TensorType) -> torch.Tensor:
-        "Apply relu to a tensor"
-        return torch.nn.functional.relu(tensor)
->>>>>>> 6de3d240
+        return torch.where(condition, input, other)