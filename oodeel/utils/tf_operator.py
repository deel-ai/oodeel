--- conflicted
+++ resolved
@@ -195,7 +195,17 @@
         return eigval, eigvec
 
     @staticmethod
-<<<<<<< HEAD
+    def quantile(tensor: TensorType, q: float, dim: int = None) -> tf.Tensor:
+        "Computes the quantile of a tensor's components. q in (0,1)"
+        q = tfp.stats.percentile(tensor, q * 100, axis=dim)
+        return float(q) if dim is None else q
+
+    @staticmethod
+    def relu(tensor: TensorType) -> tf.Tensor:
+        "Apply relu to a tensor"
+        return tf.nn.relu(tensor)
+
+    @staticmethod
     def einsum(equation: str, *tensors: TensorType) -> tf.Tensor:
         "Computes the einsum between tensors following equation"
         return tf.einsum(equation, *tensors)
@@ -228,15 +238,4 @@
         other: Union[TensorType, float],
     ) -> tf.Tensor:
         "Applies where function to condition"
-        return tf.where(condition, input, other)
-=======
-    def quantile(tensor: TensorType, q: float, dim: int = None) -> tf.Tensor:
-        "Computes the quantile of a tensor's components. q in (0,1)"
-        q = tfp.stats.percentile(tensor, q * 100, axis=dim)
-        return float(q) if dim is None else q
-
-    @staticmethod
-    def relu(tensor: TensorType) -> tf.Tensor:
-        "Apply relu to a tensor"
-        return tf.nn.relu(tensor)
->>>>>>> 6de3d240
+        return tf.where(condition, input, other)