import tensorflow as tf
from tensorflow import keras
from ..types import *
from .tools import dataset_nb_columns, dataset_nb_labels, dataset_label_shape
import numpy as np


<<<<<<< HEAD
def batch_tensor(tensors: Union[tf.data.Dataset, tf.Tensor], batch_size: int = 256):
=======
def batch_tensor(
    tensors: Union[
        tf.data.Dataset, tf.Tensor, np.ndarray, Tuple[tf.Tensor], Tuple[np.ndarray]
    ],
    batch_size: int = 256,
    one_hot_encode: Optional[bool] = False,
    num_classes: Optional[int] = None,
):
>>>>>>> 005ca8c8
    """
    Create a tensorflow dataset of tensors or series of tensors.

    Parameters
    ----------
    tensors
        Tuple of tensors or tensors to batch.
    batch_size
        Number of samples to iterate at once, if None process all at once.

    Returns
    -------
    dataset
        Tensorflow dataset batched.
    """
    if not isinstance(tensors, tf.data.Dataset):
        tensors = tf.data.Dataset.from_tensor_slices(tensors)

<<<<<<< HEAD
        if length == 2:  # when image, label
            dataset = tensors.map(lambda x, y: x)
        if length == 3:  # when image, label, ood_label
            dataset = tensors.map(lambda x, y, z: x)
        else:
            dataset = tensors

=======
    if one_hot_encode:
        # check if it is one_hot_encoded
        label_shape = list(dataset_label_shape(tensors))
        if label_shape == []:
            nb_columns = dataset_nb_columns(tensors)
            assert nb_columns == 2, "No labels to one-hot-encode"
            if num_classes is None:
                num_classes = dataset_nb_labels(tensors)
            dataset = tensors.map(lambda x, y: (x, tf.one_hot(y, num_classes))).batch(
                batch_size
            )
>>>>>>> 005ca8c8
    else:
        dataset = tensors.batch(batch_size)

    return dataset


def find_layer(model: tf.keras.Model, layer: Union[str, int]) -> tf.keras.layers.Layer:
    """
    Find a layer in a model either by his name or by his index.
    Parameters
    ----------
    model
        Model on which to search.
    layer
        Layer name or layer index
    Returns
    -------
    layer
        Layer found
    """
    if isinstance(layer, str):
        return model.get_layer(layer)
    if isinstance(layer, int):
        return model.layers[layer]
    raise ValueError(f"Could not find any layer {layer}.")


@tf.function
<<<<<<< HEAD
def gradient(model: Callable, inputs: tf.Tensor, targets: tf.Tensor) -> tf.Tensor:
=======
def gradient_single(
    model: Callable, inputs: tf.Tensor, targets: tf.Tensor
) -> tf.Tensor:
>>>>>>> 005ca8c8
    """
    Compute gradients for a batch of samples.
    Parameters
    ----------
    model
        Model used for computing gradient.
    inputs
        Input samples to be explained.
    targets
        One-hot encoded labels or regression target (e.g {+1, -1}), one for each sample.
    Returns
    -------
    gradients
        Gradients computed, with the same shape as the inputs.
    """
    with tf.GradientTape(watch_accessed_variables=False) as tape:  # type: ignore
        tape.watch(inputs)
        score = tf.reduce_sum(tf.multiply(model(inputs), targets), axis=1)
<<<<<<< HEAD
=======
    return tape.gradient(score, inputs)


@tf.function
def gradient(
    model: Callable, inputs: tf.Tensor, index: Union[tuple, int] = None
) -> tf.Tensor:
    """
    Compute gradients for a batch of samples.
    Parameters
    ----------
    model
        Model used for computing gradient.
    inputs
        Input samples to be explained.
    targets
        One-hot encoded labels or regression target (e.g {+1, -1}), one for each sample.
    Returns
    -------
    gradients
        Gradients computed, with the same shape as the inputs.
    """
    with tf.GradientTape(watch_accessed_variables=False) as tape:  # type: ignore
        tape.watch(inputs)
        score = model(inputs)
        score = score[:][index]
    return tape.gradient(score, inputs)


@tf.function
def gradient_full(model: Callable, inputs: tf.Tensor) -> tf.Tensor:
    """
    Compute gradients for a batch of samples.
    Parameters
    ----------
    model
        Model used for computing gradient.
    inputs
        Input samples to be explained.
    targets
        One-hot encoded labels or regression target (e.g {+1, -1}), one for each sample.
    Returns
    -------
    gradients
        Gradients computed, with the same shape as the inputs.
    """
    with tf.GradientTape(watch_accessed_variables=False) as tape:  # type: ignore
        tape.watch(inputs)
        score = model(inputs)
>>>>>>> 005ca8c8
    return tape.gradient(score, inputs)<|MERGE_RESOLUTION|>--- conflicted
+++ resolved
@@ -5,9 +5,6 @@
 import numpy as np
 
 
-<<<<<<< HEAD
-def batch_tensor(tensors: Union[tf.data.Dataset, tf.Tensor], batch_size: int = 256):
-=======
 def batch_tensor(
     tensors: Union[
         tf.data.Dataset, tf.Tensor, np.ndarray, Tuple[tf.Tensor], Tuple[np.ndarray]
@@ -16,7 +13,6 @@
     one_hot_encode: Optional[bool] = False,
     num_classes: Optional[int] = None,
 ):
->>>>>>> 005ca8c8
     """
     Create a tensorflow dataset of tensors or series of tensors.
 
@@ -35,15 +31,6 @@
     if not isinstance(tensors, tf.data.Dataset):
         tensors = tf.data.Dataset.from_tensor_slices(tensors)
 
-<<<<<<< HEAD
-        if length == 2:  # when image, label
-            dataset = tensors.map(lambda x, y: x)
-        if length == 3:  # when image, label, ood_label
-            dataset = tensors.map(lambda x, y, z: x)
-        else:
-            dataset = tensors
-
-=======
     if one_hot_encode:
         # check if it is one_hot_encoded
         label_shape = list(dataset_label_shape(tensors))
@@ -55,7 +42,6 @@
             dataset = tensors.map(lambda x, y: (x, tf.one_hot(y, num_classes))).batch(
                 batch_size
             )
->>>>>>> 005ca8c8
     else:
         dataset = tensors.batch(batch_size)
 
@@ -84,13 +70,9 @@
 
 
 @tf.function
-<<<<<<< HEAD
-def gradient(model: Callable, inputs: tf.Tensor, targets: tf.Tensor) -> tf.Tensor:
-=======
 def gradient_single(
     model: Callable, inputs: tf.Tensor, targets: tf.Tensor
 ) -> tf.Tensor:
->>>>>>> 005ca8c8
     """
     Compute gradients for a batch of samples.
     Parameters
@@ -109,8 +91,6 @@
     with tf.GradientTape(watch_accessed_variables=False) as tape:  # type: ignore
         tape.watch(inputs)
         score = tf.reduce_sum(tf.multiply(model(inputs), targets), axis=1)
-<<<<<<< HEAD
-=======
     return tape.gradient(score, inputs)
 
 
@@ -160,5 +140,4 @@
     with tf.GradientTape(watch_accessed_variables=False) as tape:  # type: ignore
         tape.watch(inputs)
         score = model(inputs)
->>>>>>> 005ca8c8
     return tape.gradient(score, inputs)