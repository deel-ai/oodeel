# -*- coding: utf-8 -*-
# Copyright IRT Antoine de Saint Exupéry et Université Paul Sabatier Toulouse III - All
# rights reserved. DEEL is a research program operated by IVADO, IRT Saint Exupéry,
# CRIAQ and ANITI - https://www.deel.ai/
#
# Permission is hereby granted, free of charge, to any person obtaining a copy
# of this software and associated documentation files (the "Software"), to deal
# in the Software without restriction, including without limitation the rights
# to use, copy, modify, merge, publish, distribute, sublicense, and/or sell
# copies of the Software, and to permit persons to whom the Software is
# furnished to do so, subject to the following conditions:
#
# The above copyright notice and this permission notice shall be included in all
# copies or substantial portions of the Software.
#
# THE SOFTWARE IS PROVIDED "AS IS", WITHOUT WARRANTY OF ANY KIND, EXPRESS OR
# IMPLIED, INCLUDING BUT NOT LIMITED TO THE WARRANTIES OF MERCHANTABILITY,
# FITNESS FOR A PARTICULAR PURPOSE AND NONINFRINGEMENT. IN NO EVENT SHALL THE
# AUTHORS OR COPYRIGHT HOLDERS BE LIABLE FOR ANY CLAIM, DAMAGES OR OTHER
# LIABILITY, WHETHER IN AN ACTION OF CONTRACT, TORT OR OTHERWISE, ARISING FROM,
# OUT OF OR IN CONNECTION WITH THE SOFTWARE OR THE USE OR OTHER DEALINGS IN THE
# SOFTWARE.
from abc import ABC
from abc import abstractmethod
from typing import get_args

import numpy as np

from ..extractor.feature_extractor import FeatureExtractor
from ..types import Callable
from ..types import DatasetType
from ..types import ItemType
from ..types import List
from ..types import Optional
from ..types import TensorType
from ..types import Union
from ..utils import import_backend_specific_stuff


class OODBaseDetector(ABC):
    """Base Class for methods that assign a score to unseen samples.

    Args:
        use_react (bool): if true, apply ReAct method by clipping penultimate
            activations under a threshold value.
        react_quantile (Optional[float]): q value in the range [0, 1] used to compute
            the react clipping threshold defined as the q-th quantile penultimate layer
            activations. Defaults to 0.8.
    """

    def __init__(
        self,
        use_react: bool = False,
        react_quantile: float = 0.8,
        postproc_fns: List[Callable] = None,
    ):
        self.feature_extractor: FeatureExtractor = None
        self.use_react = use_react
        self.react_quantile = react_quantile
        self.react_threshold = None
        self.postproc_fns = self._sanitize_posproc_fns(postproc_fns)

    @abstractmethod
    def _score_tensor(self, inputs: TensorType) -> np.ndarray:
        """Computes an OOD score for input samples "inputs".

        Method to override with child classes.

        Args:
            inputs (TensorType): tensor to score
        Returns:
            Tuple[TensorType]: OOD scores, predicted logits
        """
        raise NotImplementedError()

    def _sanitize_posproc_fns(
        self,
        postproc_fns: Union[List[Callable], None],
    ) -> List[Callable]:
        """Sanitize postproc fns used at each layer output of the feature extractor.

        Args:
            postproc_fns (Optional[List[Callable]], optional): List of postproc
                functions, one per output layer. Defaults to None.

        Returns:
            List[Callable]: Sanitized postproc_fns list
        """
        if postproc_fns is not None:
            assert len(postproc_fns) == len(
                self.output_layers_id
            ), "len of postproc_fns and output_layers_id must match"

            def identity(x):
                return x

            postproc_fns = [identity if fn is None else fn for fn in postproc_fns]

        return postproc_fns

    def fit(
        self,
        model: Callable,
        fit_dataset: Optional[Union[ItemType, DatasetType]] = None,
<<<<<<< HEAD
        **kwargs,
=======
        feature_layers_id: List[Union[int, str]] = [],
        input_layer_id: Optional[Union[int, str]] = None,
>>>>>>> a3e4337f
    ) -> None:
        """Prepare the detector for scoring:
        * Constructs the feature extractor based on the model
        * Calibrates the detector on ID data "fit_dataset" if needed,
            using self._fit_to_dataset

        Args:
            model: model to extract the features from
            fit_dataset: dataset to fit the detector on
            feature_layers_id (List[int]): list of str or int that identify
                features to output.
                If int, the rank of the layer in the layer list
                If str, the name of the layer. Defaults to [-1]
            input_layer_id (List[int]): = list of str or int that identify the input
                layer of the feature extractor.
                If int, the rank of the layer in the layer list
                If str, the name of the layer. Defaults to None.
        """
        (
            self.backend,
            self.data_handler,
            self.op,
            self.FeatureExtractorClass,
        ) = import_backend_specific_stuff(model)

        # if required by the method, check that fit_dataset is not None
        if self.requires_to_fit_dataset and fit_dataset is None:
            raise ValueError(
                "`fit_dataset` argument must be provided for this OOD detector"
            )

        # react: compute threshold (activation percentiles)
        if self.use_react:
            if fit_dataset is None:
                raise ValueError(
                    "if react quantile is not None, fit_dataset must be"
                    " provided to compute react activation threshold"
                )
            else:
                self.compute_react_threshold(model, fit_dataset)

        if (feature_layers_id == []) and (self.requires_internal_features):
            raise ValueError(
                "Explicitly specify feature_layers_id=[layer0, layer1,...], "
                + "where layer0, layer1,... are the names of the desired output "
                + "layers of your model. These can be int or str (even though str"
                + " is safer). To know what to put, have a look at model.summary() "
                + "with keras or model.named_modules() with pytorch"
            )

        self.feature_extractor = self._load_feature_extractor(
            model, feature_layers_id, input_layer_id
        )

        if fit_dataset is not None:
            self._fit_to_dataset(fit_dataset, **kwargs)

    def _load_feature_extractor(
        self,
        model: Callable,
        feature_layers_id: List[Union[int, str]] = None,
        input_layer_id: Optional[Union[int, str]] = None,
    ) -> Callable:
        """
        Loads feature extractor

        Args:
            model: a model (Keras or PyTorch) to load.
            feature_layers_id (List[int]): list of str or int that identify
                features to output.
                If int, the rank of the layer in the layer list
                If str, the name of the layer. Defaults to [-1]
            input_layer_id (List[int]): = list of str or int that identify the input
                layer of the feature extractor.
                If int, the rank of the layer in the layer list
                If str, the name of the layer. Defaults to None.

        Returns:
            FeatureExtractor: a feature extractor instance
        """
        feature_extractor = self.FeatureExtractorClass(
            model,
            feature_layers_id=feature_layers_id,
            input_layer_id=input_layer_id,
            react_threshold=self.react_threshold,
        )
        return feature_extractor

    def _fit_to_dataset(self, fit_dataset: DatasetType) -> None:
        """
        Fits the OOD detector to fit_dataset.

        To be overrided in child classes (if needed)

        Args:
            fit_dataset: dataset to fit the OOD detector on
        """
        raise NotImplementedError()

    def score(
        self,
        dataset: Union[ItemType, DatasetType],
    ) -> np.ndarray:
        """
        Computes an OOD score for input samples "inputs".

        Args:
            dataset (Union[ItemType, DatasetType]): dataset or tensors to score

        Returns:
            tuple: scores or list of scores (depending on the input) and a dictionary
                containing logits and labels.
        """
        assert self.feature_extractor is not None, "Call .fit() before .score()"
        labels = None
        # Case 1: dataset is neither a tf.data.Dataset nor a torch.DataLoader
        if isinstance(dataset, get_args(ItemType)):
            tensor = self.data_handler.get_input_from_dataset_item(dataset)
            scores = self._score_tensor(tensor)
            logits = self.op.convert_to_numpy(self.feature_extractor._last_logits)

            # Get labels if dataset is a tuple/list
            if isinstance(dataset, (list, tuple)):
                labels = self.data_handler.get_label_from_dataset_item(dataset)
                labels = self.op.convert_to_numpy(labels)

        # Case 2: dataset is a tf.data.Dataset or a torch.DataLoader
        elif isinstance(dataset, get_args(DatasetType)):
            scores = np.array([])
            logits = None

            for item in dataset:
                tensor = self.data_handler.get_input_from_dataset_item(item)
                score_batch = self._score_tensor(tensor)
                logits_batch = self.op.convert_to_numpy(
                    self.feature_extractor._last_logits
                )

                # get the label if available
                if len(item) > 1:
                    labels_batch = self.data_handler.get_label_from_dataset_item(item)
                    labels = (
                        labels_batch
                        if labels is None
                        else np.append(labels, self.op.convert_to_numpy(labels_batch))
                    )

                scores = np.append(scores, score_batch)
                logits = (
                    logits_batch
                    if logits is None
                    else np.concatenate([logits, logits_batch], axis=0)
                )

        else:
            raise NotImplementedError(
                f"OODBaseDetector.score() not implemented for {type(dataset)}"
            )

        info = dict(labels=labels, logits=logits)
        return scores, info

    def compute_react_threshold(self, model: Callable, fit_dataset: DatasetType):
        penult_feat_extractor = self._load_feature_extractor(model, [-2])
        unclipped_features, _ = penult_feat_extractor.predict(fit_dataset)
        self.react_threshold = self.op.quantile(unclipped_features, self.react_quantile)

    def __call__(self, inputs: Union[ItemType, DatasetType]) -> np.ndarray:
        """
        Convenience wrapper for score

        Args:
            inputs (Union[ItemType, DatasetType]): dataset or tensors to score.
            threshold (float): threshold to use for distinguishing between OOD and ID

        Returns:
            np.ndarray: array of 0 for ID samples and 1 for OOD samples
        """
        return self.score(inputs)

    @property
    def requires_to_fit_dataset(self) -> bool:
        """
        Whether an OOD detector needs a `fit_dataset` argument in the fit function.

        Returns:
            bool: True if `fit_dataset` is required else False.
        """
        raise NotImplementedError(
            "Property `requires_to_fit_dataset` is not implemented. It should return"
            + " a True or False boolean."
        )

    @property
    def requires_internal_features(self) -> bool:
        """
        Whether an OOD detector acts on internal model features.

        Returns:
            bool: True if the detector perform computations on an intermediate layer
            else False.
        """
        raise NotImplementedError(
            "Property `requires_internal_dataset` is not implemented. It should return"
            + " a True or False boolean."
        )<|MERGE_RESOLUTION|>--- conflicted
+++ resolved
@@ -102,12 +102,9 @@
         self,
         model: Callable,
         fit_dataset: Optional[Union[ItemType, DatasetType]] = None,
-<<<<<<< HEAD
-        **kwargs,
-=======
         feature_layers_id: List[Union[int, str]] = [],
         input_layer_id: Optional[Union[int, str]] = None,
->>>>>>> a3e4337f
+        **kwargs,
     ) -> None:
         """Prepare the detector for scoring:
         * Constructs the feature extractor based on the model
