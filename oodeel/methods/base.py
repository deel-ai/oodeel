# -*- coding: utf-8 -*-
# Copyright IRT Antoine de Saint Exupéry et Université Paul Sabatier Toulouse III - All
# rights reserved. DEEL is a research program operated by IVADO, IRT Saint Exupéry,
# CRIAQ and ANITI - https://www.deel.ai/
#
# Permission is hereby granted, free of charge, to any person obtaining a copy
# of this software and associated documentation files (the "Software"), to deal
# in the Software without restriction, including without limitation the rights
# to use, copy, modify, merge, publish, distribute, sublicense, and/or sell
# copies of the Software, and to permit persons to whom the Software is
# furnished to do so, subject to the following conditions:
#
# The above copyright notice and this permission notice shall be included in all
# copies or substantial portions of the Software.
#
# THE SOFTWARE IS PROVIDED "AS IS", WITHOUT WARRANTY OF ANY KIND, EXPRESS OR
# IMPLIED, INCLUDING BUT NOT LIMITED TO THE WARRANTIES OF MERCHANTABILITY,
# FITNESS FOR A PARTICULAR PURPOSE AND NONINFRINGEMENT. IN NO EVENT SHALL THE
# AUTHORS OR COPYRIGHT HOLDERS BE LIABLE FOR ANY CLAIM, DAMAGES OR OTHER
# LIABILITY, WHETHER IN AN ACTION OF CONTRACT, TORT OR OTHERWISE, ARISING FROM,
# OUT OF OR IN CONNECTION WITH THE SOFTWARE OR THE USE OR OTHER DEALINGS IN THE
# SOFTWARE.
import inspect
from abc import ABC
from abc import abstractmethod
from typing import get_args

import numpy as np
from tqdm import tqdm

from ..extractor.feature_extractor import FeatureExtractor
from ..types import Callable
from ..types import DatasetType
from ..types import ItemType
from ..types import List
from ..types import Optional
from ..types import TensorType
from ..types import Union
from ..utils import import_backend_specific_stuff


class OODBaseDetector(ABC):
    """OODBaseDetector is an abstract base class for Out-of-Distribution (OOD)
    detection.

    Attributes:
        feature_extractor (FeatureExtractor): The feature extractor instance.
        use_react (bool): Flag to indicate if ReAct method is used.
        use_scale (bool): Flag to indicate if scaling method is used.
        use_ash (bool): Flag to indicate if ASH method is used.
        react_quantile (float): Quantile value for ReAct threshold.
        scale_percentile (float): Percentile value for scaling.
        ash_percentile (float): Percentile value for ASH.
        react_threshold (float): Threshold value for ReAct.
        postproc_fns (List[Callable]): List of post-processing functions.

    Methods:
        __init__: Initializes the OODBaseDetector with specified parameters.
        _score_tensor: Abstract method to compute OOD score for input samples.
        _sanitize_posproc_fns: Sanitizes post-processing functions used at each layer
        output.
        fit: Prepares the detector for scoring by constructing the feature extractor
        and calibrating on ID data.
        _load_feature_extractor: Loads the feature extractor based on the model and
        specified layers.
        _fit_to_dataset: Abstract method to fit the OOD detector to a dataset.
        score: Computes an OOD score for input samples.
        compute_react_threshold: Computes the ReAct threshold using the fit dataset.
        __call__: Convenience wrapper for the score method.
        requires_to_fit_dataset: Property indicating if the detector needs a fit
        dataset.
        requires_internal_features: Property indicating if the detector acts on
        internal model features.
    """

    def __init__(
        self,
        use_react: Optional[bool] = False,
        use_scale: Optional[bool] = False,
        use_ash: Optional[bool] = False,
        react_quantile: Optional[float] = None,
        scale_percentile: Optional[float] = None,
        ash_percentile: Optional[float] = None,
    ):
        self.feature_extractor: FeatureExtractor = None
        self.use_react = use_react
        self.use_scale = use_scale
        self.use_ash = use_ash
        self.react_quantile = react_quantile
        self.scale_percentile = scale_percentile
        self.ash_percentile = ash_percentile
        self.react_threshold = None

        if use_scale and use_react:
            raise ValueError("Cannot use both ReAct and scale at the same time")
        if use_scale and use_ash:
            raise ValueError("Cannot use both ASH and scale at the same time")
        if use_ash and use_react:
            raise ValueError("Cannot use both ReAct and ASH at the same time")

    @abstractmethod
    def _score_tensor(self, inputs: TensorType) -> np.ndarray:
        """Computes an OOD score for input samples "inputs".

        Method to override with child classes.

        Args:
            inputs (TensorType): tensor to score
        Returns:
            Tuple[TensorType]: OOD scores, predicted logits
        """
        raise NotImplementedError()

    def _sanitize_posproc_fns(
        self,
        postproc_fns: Union[List[Callable], None],
    ) -> List[Callable]:
        """Sanitize postproc fns used at each layer output of the feature extractor.

        Args:
            postproc_fns (Optional[List[Callable]], optional): List of postproc
                functions, one per output layer. Defaults to None.

        Returns:
            List[Callable]: Sanitized postproc_fns list
        """
        if postproc_fns is not None:
            assert len(postproc_fns) == len(
                self.feature_extractor.feature_layers_id
            ), "len of postproc_fns and output_layers_id must match"

            def identity(x):
                return x

            postproc_fns = [identity if fn is None else fn for fn in postproc_fns]

        return postproc_fns

    def fit(
        self,
        model: Callable,
        fit_dataset: Optional[Union[ItemType, DatasetType]] = None,
        feature_layers_id: List[Union[int, str]] = [],
<<<<<<< HEAD
        postproc_fns: Optional[List[Callable]] = None,
=======
        head_layer_id: Optional[Union[int, str]] = -1,
>>>>>>> adcdbe00
        input_layer_id: Optional[Union[int, str]] = None,
        verbose: bool = False,
        **kwargs,
    ) -> None:
        """Prepare the detector for scoring:
        * Constructs the feature extractor based on the model
        * Calibrates the detector on ID data "fit_dataset" if needed,
            using self._fit_to_dataset

        Args:
            model: model to extract the features from
            fit_dataset: dataset to fit the detector on
            feature_layers_id (List[int]): list of str or int that identify
                features to output.
                If int, the rank of the layer in the layer list
                If str, the name of the layer. Defaults to [-1]
<<<<<<< HEAD
            postproc_fns (Optional[List[Callable]]): list of postproc functions,
                one per output layer. Defaults to None.
                If None, identity function is used.
=======
            head_layer_id (int, str): identifier of the head layer.
                If int, the rank of the layer in the layer list
                If str, the name of the layer.
                Defaults to -1
>>>>>>> adcdbe00
            input_layer_id (List[int]): = list of str or int that identify the input
                layer of the feature extractor.
                If int, the rank of the layer in the layer list
                If str, the name of the layer. Defaults to None.
            verbose (bool): if True, display a progress bar. Defaults to False.
        """
        (
            self.backend,
            self.data_handler,
            self.op,
            self.FeatureExtractorClass,
        ) = import_backend_specific_stuff(model)

        # if required by the method, check that fit_dataset is not None
        if self.requires_to_fit_dataset and fit_dataset is None:
            raise ValueError(
                "`fit_dataset` argument must be provided for this OOD detector"
            )

        # react: compute threshold (activation percentiles)
        if self.use_react:
            if fit_dataset is None:
                raise ValueError(
                    "if react quantile is not None, fit_dataset must be"
                    " provided to compute react activation threshold"
                )
            else:
                self.compute_react_threshold(
                    model, fit_dataset, verbose=verbose, head_layer_id=head_layer_id
                )

        if (feature_layers_id == []) and (self.requires_internal_features):
            raise ValueError(
                "Explicitly specify feature_layers_id=[layer0, layer1,...], "
                + "where layer0, layer1,... are the names of the desired output "
                + "layers of your model. These can be int or str (even though str"
                + " is safer). To know what to put, have a look at model.summary() "
                + "with keras or model.named_modules() with pytorch"
            )

        self.feature_extractor = self._load_feature_extractor(
            model, feature_layers_id, head_layer_id, input_layer_id
        )
        self.postproc_fns = self._sanitize_posproc_fns(postproc_fns)

        if fit_dataset is not None:
            if "verbose" in inspect.signature(self._fit_to_dataset).parameters.keys():
                kwargs.update({"verbose": verbose})
            self._fit_to_dataset(fit_dataset, **kwargs)

    def _load_feature_extractor(
        self,
        model: Callable,
        feature_layers_id: List[Union[int, str]] = [],
        head_layer_id: Optional[Union[int, str]] = -1,
        input_layer_id: Optional[Union[int, str]] = None,
        return_penultimate: bool = False,
    ) -> Callable:
        """
        Loads feature extractor

        Args:
            model: a model (Keras or PyTorch) to load.
            feature_layers_id (List[int]): list of str or int that identify
                features to output.
                If int, the rank of the layer in the layer list
                If str, the name of the layer. Defaults to [-1]
            head_layer_id (int): identifier of the head layer.
                -1 when the last layer is the head
                -2 when the last layer is a softmax activation layer
                ...
                If int, the rank of the layer in the layer list
                If str, the name of the layer. Defaults to -1
            input_layer_id (List[int]): = list of str or int that identify the input
                layer of the feature extractor.
                If int, the rank of the layer in the layer list
                If str, the name of the layer. Defaults to None.
            return_penultimate (bool): if True, the penultimate values are returned,
                i.e. the input to the head_layer.

        Returns:
            FeatureExtractor: a feature extractor instance
        """
        if not self.use_ash:
            self.ash_percentile = None
        if not self.use_scale:
            self.scale_percentile = None

        feature_extractor = self.FeatureExtractorClass(
            model,
            feature_layers_id=feature_layers_id,
            input_layer_id=input_layer_id,
            head_layer_id=head_layer_id,
            react_threshold=self.react_threshold,
            scale_percentile=self.scale_percentile,
            ash_percentile=self.ash_percentile,
            return_penultimate=return_penultimate,
        )
        return feature_extractor

    def _fit_to_dataset(self, fit_dataset: DatasetType) -> None:
        """
        Fits the OOD detector to fit_dataset.

        To be overrided in child classes (if needed)

        Args:
            fit_dataset: dataset to fit the OOD detector on
        """
        raise NotImplementedError()

    def score(
        self,
        dataset: Union[ItemType, DatasetType],
        verbose: bool = False,
    ) -> np.ndarray:
        """
        Computes an OOD score for input samples "inputs".

        Args:
            dataset (Union[ItemType, DatasetType]): dataset or tensors to score
            verbose (bool): if True, display a progress bar. Defaults to False.

        Returns:
            tuple: scores or list of scores (depending on the input) and a dictionary
                containing logits and labels.
        """
        assert self.feature_extractor is not None, "Call .fit() before .score()"
        labels = None
        # Case 1: dataset is neither a tf.data.Dataset nor a torch.DataLoader
        if isinstance(dataset, get_args(ItemType)):
            tensor = self.data_handler.get_input_from_dataset_item(dataset)
            scores = self._score_tensor(tensor)
            logits = self.op.convert_to_numpy(self.feature_extractor._last_logits)

            # Get labels if dataset is a tuple/list
            if isinstance(dataset, (list, tuple)):
                labels = self.data_handler.get_label_from_dataset_item(dataset)
                labels = self.op.convert_to_numpy(labels)

        # Case 2: dataset is a tf.data.Dataset or a torch.DataLoader
        elif isinstance(dataset, get_args(DatasetType)):
            scores = np.array([])
            logits = None

            for item in tqdm(dataset, desc="Scoring", disable=not verbose):
                tensor = self.data_handler.get_input_from_dataset_item(item)
                score_batch = self._score_tensor(tensor)
                logits_batch = self.op.convert_to_numpy(
                    self.feature_extractor._last_logits
                )

                # get the label if available
                if len(item) > 1:
                    labels_batch = self.data_handler.get_label_from_dataset_item(item)
                    labels = (
                        labels_batch
                        if labels is None
                        else np.append(labels, self.op.convert_to_numpy(labels_batch))
                    )

                scores = np.append(scores, score_batch)
                logits = (
                    logits_batch
                    if logits is None
                    else np.concatenate([logits, logits_batch], axis=0)
                )

        else:
            raise NotImplementedError(
                f"OODBaseDetector.score() not implemented for {type(dataset)}"
            )

        info = dict(labels=labels, logits=logits)
        return scores, info

    def compute_react_threshold(
        self,
        model: Callable,
        fit_dataset: DatasetType,
        verbose: bool = False,
        head_layer_id: int = -1,
    ):
        penult_feat_extractor = self._load_feature_extractor(
            model, head_layer_id=head_layer_id, return_penultimate=True
        )
        unclipped_features, _ = penult_feat_extractor.predict(
            fit_dataset, verbose=verbose, postproc_fns=self.postproc_fns
        )
        self.react_threshold = self.op.quantile(
            unclipped_features[0], self.react_quantile
        )

    def __call__(self, inputs: Union[ItemType, DatasetType]) -> np.ndarray:
        """
        Convenience wrapper for score

        Args:
            inputs (Union[ItemType, DatasetType]): dataset or tensors to score.
            threshold (float): threshold to use for distinguishing between OOD and ID

        Returns:
            np.ndarray: array of 0 for ID samples and 1 for OOD samples
        """
        return self.score(inputs)

    @property
    def requires_to_fit_dataset(self) -> bool:
        """
        Whether an OOD detector needs a `fit_dataset` argument in the fit function.

        Returns:
            bool: True if `fit_dataset` is required else False.
        """
        raise NotImplementedError(
            "Property `requires_to_fit_dataset` is not implemented. It should return"
            + " a True or False boolean."
        )

    @property
    def requires_internal_features(self) -> bool:
        """
        Whether an OOD detector acts on internal model features.

        Returns:
            bool: True if the detector perform computations on an intermediate layer
            else False.
        """
        raise NotImplementedError(
            "Property `requires_internal_dataset` is not implemented. It should return"
            + " a True or False boolean."
        )<|MERGE_RESOLUTION|>--- conflicted
+++ resolved
@@ -141,11 +141,8 @@
         model: Callable,
         fit_dataset: Optional[Union[ItemType, DatasetType]] = None,
         feature_layers_id: List[Union[int, str]] = [],
-<<<<<<< HEAD
         postproc_fns: Optional[List[Callable]] = None,
-=======
         head_layer_id: Optional[Union[int, str]] = -1,
->>>>>>> adcdbe00
         input_layer_id: Optional[Union[int, str]] = None,
         verbose: bool = False,
         **kwargs,
@@ -162,16 +159,13 @@
                 features to output.
                 If int, the rank of the layer in the layer list
                 If str, the name of the layer. Defaults to [-1]
-<<<<<<< HEAD
             postproc_fns (Optional[List[Callable]]): list of postproc functions,
                 one per output layer. Defaults to None.
                 If None, identity function is used.
-=======
             head_layer_id (int, str): identifier of the head layer.
                 If int, the rank of the layer in the layer list
                 If str, the name of the layer.
                 Defaults to -1
->>>>>>> adcdbe00
             input_layer_id (List[int]): = list of str or int that identify the input
                 layer of the feature extractor.
                 If int, the rank of the layer in the layer list
