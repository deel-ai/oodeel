# -*- coding: utf-8 -*-
# Copyright IRT Antoine de Saint Exupéry et Université Paul Sabatier Toulouse III - All
# rights reserved. DEEL is a research program operated by IVADO, IRT Saint Exupéry,
# CRIAQ and ANITI - https://www.deel.ai/
#
# Permission is hereby granted, free of charge, to any person obtaining a copy
# of this software and associated documentation files (the "Software"), to deal
# in the Software without restriction, including without limitation the rights
# to use, copy, modify, merge, publish, distribute, sublicense, and/or sell
# copies of the Software, and to permit persons to whom the Software is
# furnished to do so, subject to the following conditions:
#
# The above copyright notice and this permission notice shall be included in all
# copies or substantial portions of the Software.
#
# THE SOFTWARE IS PROVIDED "AS IS", WITHOUT WARRANTY OF ANY KIND, EXPRESS OR
# IMPLIED, INCLUDING BUT NOT LIMITED TO THE WARRANTIES OF MERCHANTABILITY,
# FITNESS FOR A PARTICULAR PURPOSE AND NONINFRINGEMENT. IN NO EVENT SHALL THE
# AUTHORS OR COPYRIGHT HOLDERS BE LIABLE FOR ANY CLAIM, DAMAGES OR OTHER
# LIABILITY, WHETHER IN AN ACTION OF CONTRACT, TORT OR OTHERWISE, ARISING FROM,
# OUT OF OR IN CONNECTION WITH THE SOFTWARE OR THE USE OR OTHER DEALINGS IN THE
# SOFTWARE.
from typing import get_args
from typing import Optional

import tensorflow as tf

from ..datasets.tf_data_handler import TFDataHandler
from ..types import Callable
from ..types import ItemType
from ..types import List
from ..types import TensorType
from ..types import Tuple
from ..types import Union
from ..utils.tf_operator import sanitize_input
from .feature_extractor import FeatureExtractor


class KerasFeatureExtractor(FeatureExtractor):
    """
    Feature extractor based on "model" to construct a feature space
    on which OOD detection is performed. The features can be the output
    activation values of internal model layers, or the output of the model
    (softmax/logits).

    Args:
        model: model to extract the features from
        output_layers_id: list of str or int that identify features to output.
            If int, the rank of the layer in the layer list
            If str, the name of the layer. Defaults to [].
        input_layer_id: input layer of the feature extractor (to avoid useless forwards
            when working on the feature space without finetuning the bottom of the
            model).
            Defaults to None.
        react_threshold: if not None, penultimate layer activations are clipped under
            this threshold value (useful for ReAct). Defaults to None.
    """

    def __init__(
        self,
        model: Callable,
        output_layers_id: List[Union[int, str]] = [-1],
        input_layer_id: Optional[Union[int, str]] = None,
        react_threshold: Optional[float] = None,
    ):
        if input_layer_id is None:
            input_layer_id = 0
        super().__init__(
            model=model,
            output_layers_id=output_layers_id,
            input_layer_id=input_layer_id,
            react_threshold=react_threshold,
        )

        self.backend = "tensorflow"
        self.model.layers[-1].activation = getattr(tf.keras.activations, "linear")

    @staticmethod
    def find_layer(
        model: Callable,
        layer_id: Union[str, int],
        index_offset: int = 0,
        return_id: bool = False,
    ) -> Union[tf.keras.layers.Layer, Tuple[tf.keras.layers.Layer, str]]:
        """Find a layer in a model either by his name or by his index.

        Args:
            model (Callable): model whose identified layer will be returned
            layer_id (Union[str, int]): layer identifier
            index_offset (int): index offset to find layers located before (negative
                offset) or after (positive offset) the identified layer
            return_id (bool): if True, the layer will be returned with its id

        Raises:
            ValueError: if the layer is not found

        Returns:
            Union[tf.keras.layers.Layer, Tuple[tf.keras.layers.Layer, str]]:
                the corresponding layer and its id if return_id is True.
        """
        if isinstance(layer_id, str):
            layers_names = [layer.name for layer in model.layers]
            layer_id = layers_names.index(layer_id)
        if isinstance(layer_id, int):
            layer_id += index_offset
            layer = model.get_layer(index=layer_id)
        else:
            raise ValueError(f"Could not find any layer {layer_id}.")

        if return_id:
            return layer, layer_id
        else:
            return layer

    # @tf.function
    # TODO check with Thomas about @tf.function
    def prepare_extractor(self) -> tf.keras.models.Model:
        """Constructs the feature extractor model

        Returns:
            tf.keras.models.Model: truncated model (extractor)
        """
        input_layer = self.find_layer(self.model, self.input_layer_id)
        new_input = tf.keras.layers.Input(tensor=input_layer.input)
        output_tensors = [
            self.find_layer(self.model, ol_id).output for ol_id in self.output_layers_id
        ]

        # === If react method, clip activations from penultimate layer ===
        if self.react_threshold is not None:
            penultimate_layer, penultimate_layer_id = self.find_layer(
                self.model, self.output_layers_id[-1], index_offset=-1, return_id=True
            )
            self.penultimate_layer_id = penultimate_layer_id
            penult_extractor = tf.keras.models.Model(
                new_input, penultimate_layer.output
            )
            last_layer = self.find_layer(self.model, self.output_layers_id[-1])

            # clip penultimate activations
            x = tf.clip_by_value(
                penult_extractor(new_input),
                clip_value_min=tf.float32.min,
                clip_value_max=self.react_threshold,
            )
            # apply ultimate layer on clipped activations
            output_tensors[-1] = last_layer(x)

        extractor = tf.keras.models.Model(new_input, output_tensors)
        return extractor

    @sanitize_input
    def predict_tensor(
        self,
        tensor: TensorType,
        postproc_fns: Optional[Callable] = None,
    ) -> Union[tf.Tensor, List[tf.Tensor]]:
        """Get the projection of tensor in the feature space of self.model

        Args:
            tensor (TensorType): input tensor (or dataset elem)

        Returns:
            tf.Tensor: features
        """
        features = self.extractor(tensor, training=False)
        if postproc_fns is not None:
            if len(postproc_fns) == 1:
                features = [postproc_fns[0](features)]
            else:
                features = [
                    postproc_fn(feature)
                    for feature, postproc_fn in zip(features, postproc_fns)
                ]

        if len(features) == 1:
            features = features[0]

        return features

    def predict(
        self,
        dataset: Union[ItemType, tf.data.Dataset],
<<<<<<< HEAD
        postproc_fns: Optional[Callable] = None,
=======
        return_labels: bool = False,
>>>>>>> 6de3d240
        **kwargs,
    ) -> Union[tf.Tensor, List[tf.Tensor]]:
        """Get the projection of the dataset in the feature space of self.model

        Args:
            dataset (Union[ItemType, tf.data.Dataset]): input dataset
            return_labels (bool): if True, labels are returned in addition to the
                features. If labels are one-hot encoded, the single label value is
                returned instead.
            kwargs (dict): additional arguments not considered for prediction

        Returns:
            List[tf.Tensor]: features
        """

        def _get_label(item):
            """Retrieve label tensor from item as a tuple/list. Label must be at index 1
            in the item tuple. If one-hot encoded, labels are converted to single value.
            """
            label = item[1]  # labels must be at index 1 in the item tuple
            # If labels are one-hot encoded, take the argmax
            if tf.rank(label) > 1 and label.shape[1] > 1:
                label = tf.reshape(label, shape=[label.shape[0], -1])
                label = tf.argmax(label, axis=1)
            # If labels are in two dimensions, squeeze them
            if len(label.shape) > 1:
                label = tf.reshape(label, [label.shape[0]])
            return label

        labels = None

        if isinstance(dataset, get_args(ItemType)):
            tensor = TFDataHandler.get_input_from_dataset_item(dataset)
<<<<<<< HEAD
            return self.predict_tensor(tensor, postproc_fns)
=======
            features = self.predict_tensor(tensor)

            # Get labels if dataset is a tuple/list
            if return_labels and isinstance(dataset, (list, tuple)):
                labels = _get_label(dataset)
            if return_labels:
                return features, labels
            return features
>>>>>>> 6de3d240

        features = [None for i in range(len(self.output_layers_id))]
        contains_labels = TFDataHandler.get_item_length(dataset) > 1
        for elem in dataset:
            tensor = TFDataHandler.get_input_from_dataset_item(elem)
            features_batch = self.predict_tensor(tensor, postproc_fns)
            if len(features) == 1:
                features_batch = [features_batch]
            for i, f in enumerate(features_batch):
                features[i] = (
                    f if features[i] is None else tf.concat([features[i], f], axis=0)
                )

            # Concatenate labels of current batch with previous batches
            if return_labels and contains_labels:
                lbl_batch = _get_label(elem)

                if labels is None:
                    labels = lbl_batch
                else:
                    labels = tf.concat([labels, lbl_batch], axis=0)

        # No need to return a list when there is only one input layer
        if len(features) == 1:
            features = features[0]

        if return_labels:
            return features, labels
        return features

    def get_weights(self, layer_id: Union[int, str]) -> List[tf.Tensor]:
        """Get the weights of a layer

        Args:
            layer_id (Union[int, str]): layer identifier

        Returns:
            List[tf.Tensor]: weights and biases matrixes
        """
        return self.find_layer(self.model, layer_id).get_weights()<|MERGE_RESOLUTION|>--- conflicted
+++ resolved
@@ -181,11 +181,8 @@
     def predict(
         self,
         dataset: Union[ItemType, tf.data.Dataset],
-<<<<<<< HEAD
+        return_labels: bool = False,
         postproc_fns: Optional[Callable] = None,
-=======
-        return_labels: bool = False,
->>>>>>> 6de3d240
         **kwargs,
     ) -> Union[tf.Tensor, List[tf.Tensor]]:
         """Get the projection of the dataset in the feature space of self.model
@@ -219,10 +216,7 @@
 
         if isinstance(dataset, get_args(ItemType)):
             tensor = TFDataHandler.get_input_from_dataset_item(dataset)
-<<<<<<< HEAD
-            return self.predict_tensor(tensor, postproc_fns)
-=======
-            features = self.predict_tensor(tensor)
+            features = self.predict_tensor(tensor, postproc_fns)
 
             # Get labels if dataset is a tuple/list
             if return_labels and isinstance(dataset, (list, tuple)):
@@ -230,7 +224,6 @@
             if return_labels:
                 return features, labels
             return features
->>>>>>> 6de3d240
 
         features = [None for i in range(len(self.output_layers_id))]
         contains_labels = TFDataHandler.get_item_length(dataset) > 1
