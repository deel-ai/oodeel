--- conflicted
+++ resolved
@@ -181,16 +181,11 @@
 
     @sanitize_input
     def predict_tensor(
-<<<<<<< HEAD
         self,
         x: TensorType,
         postproc_fns: Optional[Callable] = None,
         detach: bool = True,
-    ) -> Union[torch.Tensor, List[torch.Tensor]]:
-=======
-        self, x: TensorType, detach: bool = True
     ) -> Tuple[List[torch.Tensor], torch.Tensor]:
->>>>>>> a3e4337f
         """Get the projection of tensor in the feature space of self.model
 
         Args:
@@ -212,7 +207,9 @@
         else:
             features = [self._features[layer_id] for layer_id in self._hook_layers_id]
 
-<<<<<<< HEAD
+        # split features and logits
+        logits = features.pop()
+
         if postproc_fns is not None:
             if len(postproc_fns) == 1:
                 features = [postproc_fns[0](features)]
@@ -225,25 +222,13 @@
         if len(features) == 1:
             features = features[0]
 
-        return features
-=======
-        # split features and logits
-        logits = features.pop()
-        if len(features) == 1:
-            features = features[0]
-
         self._last_logits = logits
         return features, logits
->>>>>>> a3e4337f
 
     def predict(
         self,
         dataset: Union[DataLoader, ItemType],
-<<<<<<< HEAD
-        return_labels: bool = False,
         postproc_fns: Optional[Callable] = None,
-=======
->>>>>>> a3e4337f
         detach: bool = True,
         **kwargs,
     ) -> Tuple[List[torch.Tensor], dict]:
@@ -263,33 +248,7 @@
 
         if isinstance(dataset, get_args(ItemType)):
             tensor = TorchDataHandler.get_input_from_dataset_item(dataset)
-<<<<<<< HEAD
-            features = self.predict_tensor(tensor, postproc_fns, detach=detach)
-
-            # Get labels if dataset is a tuple/list
-            if (
-                return_labels
-                and isinstance(dataset, (list, tuple))
-                and len(dataset) > 1
-            ):
-                labels = _get_label(dataset)
-            if return_labels:
-                return features, labels
-            return features
-
-        features = [None for i in range(len(self.output_layers_id))]
-        batch = next(iter(dataset))
-        contains_labels = isinstance(batch, (list, tuple)) and len(batch) > 1
-        for elem in dataset:
-            tensor = TorchDataHandler.get_input_from_dataset_item(elem)
-            features_batch = self.predict_tensor(tensor, postproc_fns, detach=detach)
-            if len(features) == 1:
-                features_batch = [features_batch]
-            for i, f in enumerate(features_batch):
-                features[i] = (
-                    f if features[i] is None else torch.cat([features[i], f], dim=0)
-=======
-            features, logits = self.predict_tensor(tensor, detach=detach)
+            features, logits = self.predict_tensor(tensor, postproc_fns, detach=detach)
 
             # Get labels if dataset is a tuple/list
             if isinstance(dataset, (list, tuple)) and len(dataset) > 1:
@@ -303,7 +262,7 @@
             for elem in dataset:
                 tensor = TorchDataHandler.get_input_from_dataset_item(elem)
                 features_batch, logits_batch = self.predict_tensor(
-                    tensor, detach=detach
+                    tensor, postproc_fns, detach=detach
                 )
                 # concatenate features
                 if len(features) == 1:
@@ -317,7 +276,6 @@
                     logits_batch
                     if logits is None
                     else torch.cat([logits, logits_batch], axis=0)
->>>>>>> a3e4337f
                 )
                 # concatenate labels of current batch with previous batches
                 if contains_labels:
