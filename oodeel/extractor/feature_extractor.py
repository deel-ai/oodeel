# -*- coding: utf-8 -*-
# Copyright IRT Antoine de Saint Exupéry et Université Paul Sabatier Toulouse III - All
# rights reserved. DEEL is a research program operated by IVADO, IRT Saint Exupéry,
# CRIAQ and ANITI - https://www.deel.ai/
#
# Permission is hereby granted, free of charge, to any person obtaining a copy
# of this software and associated documentation files (the "Software"), to deal
# in the Software without restriction, including without limitation the rights
# to use, copy, modify, merge, publish, distribute, sublicense, and/or sell
# copies of the Software, and to permit persons to whom the Software is
# furnished to do so, subject to the following conditions:
#
# The above copyright notice and this permission notice shall be included in all
# copies or substantial portions of the Software.
#
# THE SOFTWARE IS PROVIDED "AS IS", WITHOUT WARRANTY OF ANY KIND, EXPRESS OR
# IMPLIED, INCLUDING BUT NOT LIMITED TO THE WARRANTIES OF MERCHANTABILITY,
# FITNESS FOR A PARTICULAR PURPOSE AND NONINFRINGEMENT. IN NO EVENT SHALL THE
# AUTHORS OR COPYRIGHT HOLDERS BE LIABLE FOR ANY CLAIM, DAMAGES OR OTHER
# LIABILITY, WHETHER IN AN ACTION OF CONTRACT, TORT OR OTHERWISE, ARISING FROM,
# OUT OF OR IN CONNECTION WITH THE SOFTWARE OR THE USE OR OTHER DEALINGS IN THE
# SOFTWARE.
from abc import ABC
from abc import abstractmethod

from ..types import Callable
from ..types import DatasetType
from ..types import List
from ..types import Optional
from ..types import TensorType
from ..types import Tuple
from ..types import Union


class FeatureExtractor(ABC):
    """
    Feature extractor based on "model" to construct a feature space
    on which OOD detection is performed. The features can be the output
    activation values of internal model layers, or the output of the model
    (softmax/logits).

    Args:
        model: model to extract the features from
        feature_layers_id: list of str or int that identify features to output.
            If int, the rank of the layer in the layer list
            If str, the name of the layer.
            Defaults to [].
        input_layer_id: input layer of the feature extractor (to avoid useless forwards
            when working on the feature space without finetuning the bottom of the
            model).
            Defaults to None.
        react_threshold: if not None, penultimate layer activations are clipped under
            this threshold value (useful for ReAct). Defaults to None.
    """

    def __init__(
        self,
        model: Callable,
        feature_layers_id: List[Union[int, str]] = [-1],
        input_layer_id: Union[int, str] = [0],
        react_threshold: Optional[float] = None,
    ):
        if not isinstance(feature_layers_id, list):
            feature_layers_id = [feature_layers_id]

        self.feature_layers_id = feature_layers_id
        self.input_layer_id = input_layer_id
        self.react_threshold = react_threshold
        self.model = model
        self.extractor = self.prepare_extractor()

    @abstractmethod
    def prepare_extractor(self) -> None:
        """
        prepare FeatureExtractor for feature extraction
        (the way to achieve this depends on the underlying library)
        """
        raise NotImplementedError()

    @abstractmethod
    def get_weights(self, layer_id: Union[str, int]) -> List[TensorType]:
        """
        Get the weights of a layer

        Args:
            layer_id (Union[int, str]): layer identifier

        Returns:
            weights matrix
        """
        raise NotImplementedError()

    @abstractmethod
<<<<<<< HEAD
    def predict_tensor(
        self,
        tensor: TensorType,
        postproc_fns: Optional[Callable] = None,
    ) -> Union[TensorType, List[TensorType]]:
=======
    def predict_tensor(self, tensor: TensorType) -> Tuple[List[TensorType], TensorType]:
>>>>>>> a3e4337f
        """
        Projects input samples "inputs" into the feature space

        Args:
            tensor (TensorType): input tensor

        Returns:
            List[TensorType], TensorType: features, logits
        """
        raise NotImplementedError()

    @abstractmethod
    def predict(
        self,
        dataset: Union[DatasetType, TensorType],
<<<<<<< HEAD
        return_labels: bool = False,
        postproc_fns: Optional[Callable] = None,
    ) -> Union[TensorType, List[TensorType]]:
=======
    ) -> Tuple[List[TensorType], dict]:
>>>>>>> a3e4337f
        """
        Projects input samples "inputs" into the feature space for a batched dataset

        Args:
            dataset (Union[DatasetType, TensorType]): iterable of tensor batches

        Returns:
            List[TensorType], dict: features and extra information (logits, labels) as a
                dictionary.
        """
        raise NotImplementedError()

    @staticmethod
    @abstractmethod
    def find_layer(
        model: Callable,
        layer_id: Union[str, int],
        index_offset: int = 0,
        return_id: bool = False,
    ) -> Union[Callable, Tuple[Callable, str]]:
        """Find a layer in a model either by his name or by his index.

        Args:
            model (nn.Module): model whose identified layer will be returned
            layer_id (Union[str, int]): layer identifier
            index_offset (int): index offset to find layers located before (negative
                offset) or after (positive offset) the identified layer
            return_id (bool): if True, the layer will be returned with its id

        Returns:
            Union[Callable, Tuple[Callable, str]]: the corresponding layer and its id if
                return_id is True.
        """
        raise NotImplementedError()

    def __call__(self, inputs: TensorType) -> TensorType:
        """
        Convenience wrapper for predict_tensor().

        Args:
            inputs (Union[DatasetType, TensorType]): input tensor

        Returns:
            TensorType: features
        """
        return self.predict_tensor(inputs)<|MERGE_RESOLUTION|>--- conflicted
+++ resolved
@@ -91,42 +91,37 @@
         raise NotImplementedError()
 
     @abstractmethod
-<<<<<<< HEAD
     def predict_tensor(
         self,
         tensor: TensorType,
         postproc_fns: Optional[Callable] = None,
-    ) -> Union[TensorType, List[TensorType]]:
-=======
-    def predict_tensor(self, tensor: TensorType) -> Tuple[List[TensorType], TensorType]:
->>>>>>> a3e4337f
-        """
-        Projects input samples "inputs" into the feature space
+    ) -> Tuple[List[TensorType], TensorType]:
+        """Get the projection of tensor in the feature space of self.model
 
         Args:
-            tensor (TensorType): input tensor
+            tensor (TensorType): input tensor (or dataset elem)
+            postproc_fns (Optional[Callable]): postprocessing function to apply to each
+                feature immediately after forward. Default to None.
 
         Returns:
-            List[TensorType], TensorType: features, logits
+            Tuple[List[TensorType], TensorType]: features, logits
         """
         raise NotImplementedError()
 
     @abstractmethod
     def predict(
         self,
-        dataset: Union[DatasetType, TensorType],
-<<<<<<< HEAD
-        return_labels: bool = False,
+        dataset: Union[ItemType, DatasetType],
         postproc_fns: Optional[Callable] = None,
-    ) -> Union[TensorType, List[TensorType]]:
-=======
+        **kwargs,
     ) -> Tuple[List[TensorType], dict]:
->>>>>>> a3e4337f
-        """
-        Projects input samples "inputs" into the feature space for a batched dataset
+        """Get the projection of the dataset in the feature space of self.model
 
         Args:
-            dataset (Union[DatasetType, TensorType]): iterable of tensor batches
+            dataset (Union[ItemType, DatasetType]): input dataset
+            postproc_fns (Optional[Callable]): postprocessing function to apply to each
+                feature immediately after forward. Default to None.
+            kwargs (dict): additional arguments not considered for prediction
 
         Returns:
             List[TensorType], dict: features and extra information (logits, labels) as a
