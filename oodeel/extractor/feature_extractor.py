# -*- coding: utf-8 -*-
# Copyright IRT Antoine de Saint Exupéry et Université Paul Sabatier Toulouse III - All
# rights reserved. DEEL is a research program operated by IVADO, IRT Saint Exupéry,
# CRIAQ and ANITI - https://www.deel.ai/
#
# Permission is hereby granted, free of charge, to any person obtaining a copy
# of this software and associated documentation files (the "Software"), to deal
# in the Software without restriction, including without limitation the rights
# to use, copy, modify, merge, publish, distribute, sublicense, and/or sell
# copies of the Software, and to permit persons to whom the Software is
# furnished to do so, subject to the following conditions:
#
# The above copyright notice and this permission notice shall be included in all
# copies or substantial portions of the Software.
#
# THE SOFTWARE IS PROVIDED "AS IS", WITHOUT WARRANTY OF ANY KIND, EXPRESS OR
# IMPLIED, INCLUDING BUT NOT LIMITED TO THE WARRANTIES OF MERCHANTABILITY,
# FITNESS FOR A PARTICULAR PURPOSE AND NONINFRINGEMENT. IN NO EVENT SHALL THE
# AUTHORS OR COPYRIGHT HOLDERS BE LIABLE FOR ANY CLAIM, DAMAGES OR OTHER
# LIABILITY, WHETHER IN AN ACTION OF CONTRACT, TORT OR OTHERWISE, ARISING FROM,
# OUT OF OR IN CONNECTION WITH THE SOFTWARE OR THE USE OR OTHER DEALINGS IN THE
# SOFTWARE.
from abc import ABC
from abc import abstractmethod

from ..types import Callable
from ..types import DatasetType
from ..types import List
from ..types import Optional
from ..types import TensorType
from ..types import Tuple
from ..types import Union


class FeatureExtractor(ABC):
    """
    Feature extractor based on "model" to construct a feature space
    on which OOD detection is performed. The features can be the output
    activation values of internal model layers, or the output of the model
    (softmax/logits).

    Args:
        model: model to extract the features from
        output_layers_id: list of str or int that identify features to output.
            If int, the rank of the layer in the layer list
            If str, the name of the layer.
            Defaults to [].
        input_layer_id: input layer of the feature extractor (to avoid useless forwards
            when working on the feature space without finetuning the bottom of the
            model).
            Defaults to None.
        react_threshold: if not None, penultimate layer activations are clipped under
            this threshold value (useful for ReAct). Defaults to None.
    """

    def __init__(
        self,
        model: Callable,
        output_layers_id: List[Union[int, str]] = [-1],
        input_layer_id: Union[int, str] = [0],
        react_threshold: Optional[float] = None,
    ):
        if not isinstance(output_layers_id, list):
            output_layers_id = [output_layers_id]

        self.output_layers_id = output_layers_id
        self.input_layer_id = input_layer_id
        self.react_threshold = react_threshold
        self.model = model
        self.extractor = self.prepare_extractor()

    @abstractmethod
    def prepare_extractor(self) -> None:
        """
        prepare FeatureExtractor for feature extraction
        (the way to achieve this depends on the underlying library)
        """
        raise NotImplementedError()

    @abstractmethod
    def get_weights(self, layer_id: Union[str, int]) -> List[TensorType]:
        """
        Get the weights of a layer

        Args:
            layer_id (Union[int, str]): layer identifier

        Returns:
            weights matrix
        """
        raise NotImplementedError()

    @abstractmethod
    def predict_tensor(
        self,
        tensor: TensorType,
        postproc_fns: Optional[Callable] = None,
    ) -> Union[TensorType, List[TensorType]]:
        """
        Projects input samples "inputs" into the feature space

        Args:
            tensor (TensorType): input tensor

        Returns:
            TensorType: features
        """
        raise NotImplementedError()

    @abstractmethod
    def predict(
        self,
        dataset: Union[DatasetType, TensorType],
<<<<<<< HEAD
        postproc_fns: Optional[Callable] = None,
=======
        return_labels: bool = False,
>>>>>>> 6de3d240
    ) -> Union[TensorType, List[TensorType]]:
        """
        Projects input samples "inputs" into the feature space for a batched dataset

        Args:
            dataset (Union[DatasetType, TensorType]): iterable of tensor batches
            return_labels (bool): if True, labels are returned in addition to the
                features. If labels are one-hot encoded, the single label value is
                returned instead.

        Returns:
            TensorType: features
        """
        raise NotImplementedError()

    @staticmethod
    @abstractmethod
    def find_layer(
        model: Callable,
        layer_id: Union[str, int],
        index_offset: int = 0,
        return_id: bool = False,
    ) -> Union[Callable, Tuple[Callable, str]]:
        """Find a layer in a model either by his name or by his index.

        Args:
            model (nn.Module): model whose identified layer will be returned
            layer_id (Union[str, int]): layer identifier
            index_offset (int): index offset to find layers located before (negative
                offset) or after (positive offset) the identified layer
            return_id (bool): if True, the layer will be returned with its id

        Returns:
            Union[Callable, Tuple[Callable, str]]: the corresponding layer and its id if
                return_id is True.
        """
        raise NotImplementedError()

    def __call__(self, inputs: TensorType) -> TensorType:
        """
        Convenience wrapper for predict_tensor().

        Args:
            inputs (Union[DatasetType, TensorType]): input tensor

        Returns:
            TensorType: features
        """
        return self.predict_tensor(inputs)<|MERGE_RESOLUTION|>--- conflicted
+++ resolved
@@ -111,11 +111,8 @@
     def predict(
         self,
         dataset: Union[DatasetType, TensorType],
-<<<<<<< HEAD
+        return_labels: bool = False,
         postproc_fns: Optional[Callable] = None,
-=======
-        return_labels: bool = False,
->>>>>>> 6de3d240
     ) -> Union[TensorType, List[TensorType]]:
         """
         Projects input samples "inputs" into the feature space for a batched dataset
